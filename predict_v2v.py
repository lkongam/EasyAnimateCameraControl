--- conflicted
+++ resolved
@@ -66,21 +66,12 @@
 # Using longer neg prompt such as "Blurring, mutation, deformation, distortion, dark and solid, comics, text subtitles, line art." can increase stability
 # Adding words such as "quiet, solid" to the neg prompt can increase dynamism.
 # prompt                  = "A cute cat is playing the guitar. "
-<<<<<<< HEAD
-# negative_prompt         = "Twisted body, limb deformities, text captions, comic, static, ugly, error, messy code.. "
+# negative_prompt         = "Twisted body, limb deformities, text captions, comic, static, ugly, error, messy code."
 guidance_scale = 6.0
 seed = 43
 num_inference_steps = 50
 lora_weight = 0.55
 save_path = "samples/easyanimate-videos_v2v"
-=======
-# negative_prompt         = "Twisted body, limb deformities, text captions, comic, static, ugly, error, messy code."
-guidance_scale          = 6.0
-seed                    = 43
-num_inference_steps     = 50
-lora_weight             = 0.55
-save_path               = "samples/easyanimate-videos_v2v"
->>>>>>> f419bf85
 
 config = OmegaConf.load(config_path)
 
@@ -91,17 +82,13 @@
 if weight_dtype == torch.float16:
     transformer_additional_kwargs["upcast_attention"] = True
 
-<<<<<<< HEAD
-transformer = Choosen_Transformer3DModel.from_pretrained_2d(model_name, subfolder="transformer", transformer_additional_kwargs=transformer_additional_kwargs).to(weight_dtype)
-=======
 transformer = Choosen_Transformer3DModel.from_pretrained_2d(
-    model_name, 
+    model_name,
     subfolder="transformer",
     transformer_additional_kwargs=transformer_additional_kwargs,
     torch_dtype=torch.float8_e4m3fn if GPU_memory_mode == "model_cpu_offload_and_qfloat8" else weight_dtype,
     low_cpu_mem_usage=True,
 )
->>>>>>> f419bf85
 
 if transformer_path is not None:
     print(f"From checkpoint: {transformer_path}")
