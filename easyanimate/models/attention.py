--- conflicted
+++ resolved
@@ -992,12 +992,8 @@
         ff_bias: bool = True,
         qk_norm: bool = True,
         after_norm: bool = False,
-<<<<<<< HEAD
         norm_type: str = "fp32_layer_norm",
-=======
-        norm_type: str="fp32_layer_norm",
         is_mmdit_block: bool = True,
->>>>>>> f419bf85
     ):
         super().__init__()
 
@@ -1013,18 +1009,6 @@
             bias=True,
             processor=EasyAnimateAttnProcessor2_0(),
         )
-<<<<<<< HEAD
-        self.attn2 = Attention(
-            query_dim=dim,
-            dim_head=attention_head_dim,
-            heads=num_attention_heads,
-            qk_norm="layer_norm" if qk_norm else None,
-            eps=1e-6,
-            bias=True,
-            processor=EasyAnimateAttnProcessor2_0(),
-        )
-
-=======
         if is_mmdit_block:
             self.attn2 = Attention(
                 query_dim=dim,
@@ -1037,8 +1021,7 @@
             )
         else:
             self.attn2 = None
-        
->>>>>>> f419bf85
+
         # FFN Part
         self.norm2 = EasyAnimateLayerNormZero(time_embed_dim, dim, norm_elementwise_affine, norm_eps, norm_type=norm_type, bias=True)
         self.ff = FeedForward(
@@ -1060,7 +1043,7 @@
             )
         else:
             self.txt_ff = None
-            
+
         if after_norm:
             self.norm3 = FP32LayerNorm(dim, elementwise_affine=norm_elementwise_affine, eps=norm_eps)
         else:
