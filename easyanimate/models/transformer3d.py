# Copyright 2024 The HuggingFace Team. All rights reserved.
#
# Licensed under the Apache License, Version 2.0 (the "License");
# you may not use this file except in compliance with the License.
# You may obtain a copy of the License at
#
#     http://www.apache.org/licenses/LICENSE-2.0
#
# Unless required by applicable law or agreed to in writing, software
# distributed under the License is distributed on an "AS IS" BASIS,
# WITHOUT WARRANTIES OR CONDITIONS OF ANY KIND, either express or implied.
# See the License for the specific language governing permissions and
# limitations under the License.

import glob
import json
import math
import os
from dataclasses import dataclass
from typing import Any, Dict, Optional

import numpy as np
import torch
import torch.nn.functional as F
from diffusers.configuration_utils import ConfigMixin, register_to_config
from diffusers.models.attention import BasicTransformerBlock
from diffusers.models.embeddings import PatchEmbed, PixArtAlphaTextProjection, TimestepEmbedding, Timesteps, get_2d_sincos_pos_embed
from diffusers.models.modeling_outputs import Transformer2DModelOutput
from diffusers.models.modeling_utils import ModelMixin
from diffusers.models.normalization import AdaLayerNorm, AdaLayerNormContinuous
from diffusers.utils import USE_PEFT_BACKEND, BaseOutput, is_torch_version, logging
from diffusers.utils.torch_utils import maybe_allow_in_graph
from einops import rearrange
from torch import nn

from .attention import EasyAnimateDiTBlock, HunyuanDiTBlock, SelfAttentionTemporalTransformerBlock, TemporalTransformerBlock, zero_module
from .embeddings import HunyuanCombinedTimestepTextSizeStyleEmbedding, TimePositionalEncoding
from .norm import AdaLayerNormSingle
from .patch import CasualPatchEmbed3D, PatchEmbed3D, PatchEmbedF3D, TemporalUpsampler3D, UnPatch1D
from .resampler import Resampler

try:
    from diffusers.models.embeddings import PixArtAlphaTextProjection
except:
    from diffusers.models.embeddings import CaptionProjection as PixArtAlphaTextProjection


class CLIPProjection(nn.Module):
    """
    Projects caption embeddings. Also handles dropout for classifier-free guidance.

    Adapted from https://github.com/PixArt-alpha/PixArt-alpha/blob/master/diffusion/model/nets/PixArt_blocks.py
    """

    def __init__(self, in_features, hidden_size, num_tokens=120):
        super().__init__()
        self.linear_1 = nn.Linear(in_features=in_features, out_features=hidden_size, bias=True)
        self.act_1 = nn.GELU(approximate="tanh")
        self.linear_2 = nn.Linear(in_features=hidden_size, out_features=hidden_size, bias=True)
        self.linear_2 = zero_module(self.linear_2)

    def forward(self, caption):
        hidden_states = self.linear_1(caption)
        hidden_states = self.act_1(hidden_states)
        hidden_states = self.linear_2(hidden_states)
        return hidden_states


@dataclass
class Transformer3DModelOutput(BaseOutput):
    """
    The output of [`Transformer2DModel`].

    Args:
        sample (`torch.FloatTensor` of shape `(batch_size, num_channels, height, width)` or `(batch size, num_vector_embeds - 1, num_latent_pixels)` if [`Transformer2DModel`] is discrete):
            The hidden states output conditioned on the `encoder_hidden_states` input. If discrete, returns probability
            distributions for the unnoised latent pixels.
    """

    sample: torch.FloatTensor


class Transformer3DModel(ModelMixin, ConfigMixin):
    """
    A 3D Transformer model for image-like data.

    Parameters:
        num_attention_heads (`int`, *optional*, defaults to 16): The number of heads to use for multi-head attention.
        attention_head_dim (`int`, *optional*, defaults to 88): The number of channels in each head.
        in_channels (`int`, *optional*):
            The number of channels in the input and output (specify if the input is **continuous**).
        num_layers (`int`, *optional*, defaults to 1): The number of layers of Transformer blocks to use.
        dropout (`float`, *optional*, defaults to 0.0): The dropout probability to use.
        cross_attention_dim (`int`, *optional*): The number of `encoder_hidden_states` dimensions to use.
        sample_size (`int`, *optional*): The width of the latent images (specify if the input is **discrete**).
            This is fixed during training since it is used to learn a number of position embeddings.
        num_vector_embeds (`int`, *optional*):
            The number of classes of the vector embeddings of the latent pixels (specify if the input is **discrete**).
            Includes the class for the masked latent pixel.
        activation_fn (`str`, *optional*, defaults to `"geglu"`): Activation function to use in feed-forward.
        num_embeds_ada_norm ( `int`, *optional*):
            The number of diffusion steps used during training. Pass if at least one of the norm_layers is
            `AdaLayerNorm`. This is fixed during training since it is used to learn a number of embeddings that are
            added to the hidden states.

            During inference, you can denoise for up to but not more steps than `num_embeds_ada_norm`.
        attention_bias (`bool`, *optional*):
            Configure if the `TransformerBlocks` attention should contain a bias parameter.
    """

    _supports_gradient_checkpointing = True

    @register_to_config
    def __init__(
        self,
        num_attention_heads: int = 16,
        attention_head_dim: int = 88,
        in_channels: Optional[int] = None,
        out_channels: Optional[int] = None,
        num_layers: int = 1,
        dropout: float = 0.0,
        norm_num_groups: int = 32,
        cross_attention_dim: Optional[int] = None,
        attention_bias: bool = False,
        sample_size: Optional[int] = None,
        num_vector_embeds: Optional[int] = None,
        patch_size: Optional[int] = None,
        activation_fn: str = "geglu",
        num_embeds_ada_norm: Optional[int] = None,
        use_linear_projection: bool = False,
        only_cross_attention: bool = False,
        double_self_attention: bool = False,
        upcast_attention: bool = False,
        norm_type: str = "layer_norm",
        norm_elementwise_affine: bool = True,
        norm_eps: float = 1e-5,
        attention_type: str = "default",
        caption_channels: int = None,
        # block type
        basic_block_type: str = "motionmodule",
        # enable_uvit
        enable_uvit: bool = False,
        # 3d patch params
        patch_3d: bool = False,
        fake_3d: bool = False,
        time_patch_size: Optional[int] = None,
        casual_3d: bool = False,
        casual_3d_upsampler_index: Optional[list] = None,
        # motion module kwargs
        motion_module_type="VanillaGrid",
        motion_module_kwargs=None,
        motion_module_kwargs_odd=None,
        motion_module_kwargs_even=None,
        # time position encoding
        time_position_encoding_before_transformer=False,
        qk_norm=False,
        after_norm=False,
        resize_inpaint_mask_directly: bool = False,
        enable_clip_in_inpaint: bool = True,
        enable_text_attention_mask: bool = True,
        add_noise_in_inpaint_model: bool = False,
    ):
        super().__init__()
        self.use_linear_projection = use_linear_projection
        self.num_attention_heads = num_attention_heads
        self.attention_head_dim = attention_head_dim
        self.enable_uvit = enable_uvit
        inner_dim = num_attention_heads * attention_head_dim
        self.basic_block_type = basic_block_type
        self.patch_3d = patch_3d
        self.fake_3d = fake_3d
        self.casual_3d = casual_3d
        self.casual_3d_upsampler_index = casual_3d_upsampler_index

        assert sample_size is not None, "Transformer3DModel over patched input must provide sample_size"

        self.height = sample_size
        self.width = sample_size

        self.patch_size = patch_size
        self.time_patch_size = self.patch_size if time_patch_size is None else time_patch_size
        interpolation_scale = self.config.sample_size // 64  # => 64 (= 512 pixart) has interpolation scale 1
        interpolation_scale = max(interpolation_scale, 1)

        if self.casual_3d:
            self.pos_embed = CasualPatchEmbed3D(
                height=sample_size,
                width=sample_size,
                patch_size=patch_size,
                time_patch_size=self.time_patch_size,
                in_channels=in_channels,
                embed_dim=inner_dim,
                interpolation_scale=interpolation_scale,
            )
        elif self.patch_3d:
            if self.fake_3d:
                self.pos_embed = PatchEmbedF3D(
                    height=sample_size,
                    width=sample_size,
                    patch_size=patch_size,
                    in_channels=in_channels,
                    embed_dim=inner_dim,
                    interpolation_scale=interpolation_scale,
                )
            else:
                self.pos_embed = PatchEmbed3D(
                    height=sample_size,
                    width=sample_size,
                    patch_size=patch_size,
                    time_patch_size=self.time_patch_size,
                    in_channels=in_channels,
                    embed_dim=inner_dim,
                    interpolation_scale=interpolation_scale,
                )
        else:
            self.pos_embed = PatchEmbed(
                height=sample_size,
                width=sample_size,
                patch_size=patch_size,
                in_channels=in_channels,
                embed_dim=inner_dim,
                interpolation_scale=interpolation_scale,
            )

        # 3. Define transformers blocks
        if self.basic_block_type == "motionmodule":
            self.transformer_blocks = nn.ModuleList(
                [
                    TemporalTransformerBlock(
                        inner_dim,
                        num_attention_heads,
                        attention_head_dim,
                        dropout=dropout,
                        cross_attention_dim=cross_attention_dim,
                        activation_fn=activation_fn,
                        num_embeds_ada_norm=num_embeds_ada_norm,
                        attention_bias=attention_bias,
                        only_cross_attention=only_cross_attention,
                        double_self_attention=double_self_attention,
                        upcast_attention=upcast_attention,
                        norm_type=norm_type,
                        norm_elementwise_affine=norm_elementwise_affine,
                        norm_eps=norm_eps,
                        attention_type=attention_type,
                        motion_module_type=motion_module_type,
                        motion_module_kwargs=motion_module_kwargs,
                        qk_norm=qk_norm,
                        after_norm=after_norm,
                    )
                    for d in range(num_layers)
                ]
            )
        elif self.basic_block_type == "global_motionmodule":
            self.transformer_blocks = nn.ModuleList(
                [
                    TemporalTransformerBlock(
                        inner_dim,
                        num_attention_heads,
                        attention_head_dim,
                        dropout=dropout,
                        cross_attention_dim=cross_attention_dim,
                        activation_fn=activation_fn,
                        num_embeds_ada_norm=num_embeds_ada_norm,
                        attention_bias=attention_bias,
                        only_cross_attention=only_cross_attention,
                        double_self_attention=double_self_attention,
                        upcast_attention=upcast_attention,
                        norm_type=norm_type,
                        norm_elementwise_affine=norm_elementwise_affine,
                        norm_eps=norm_eps,
                        attention_type=attention_type,
                        motion_module_type=motion_module_type,
                        motion_module_kwargs=motion_module_kwargs_even if d % 2 == 0 else motion_module_kwargs_odd,
                        qk_norm=qk_norm,
                        after_norm=after_norm,
                    )
                    for d in range(num_layers)
                ]
            )
        elif self.basic_block_type == "selfattentiontemporal":
            self.transformer_blocks = nn.ModuleList(
                [
                    SelfAttentionTemporalTransformerBlock(
                        inner_dim,
                        num_attention_heads,
                        attention_head_dim,
                        dropout=dropout,
                        cross_attention_dim=cross_attention_dim,
                        activation_fn=activation_fn,
                        num_embeds_ada_norm=num_embeds_ada_norm,
                        attention_bias=attention_bias,
                        only_cross_attention=only_cross_attention,
                        double_self_attention=double_self_attention,
                        upcast_attention=upcast_attention,
                        norm_type=norm_type,
                        norm_elementwise_affine=norm_elementwise_affine,
                        norm_eps=norm_eps,
                        attention_type=attention_type,
                        qk_norm=qk_norm,
                        after_norm=after_norm,
                    )
                    for d in range(num_layers)
                ]
            )
        else:
            self.transformer_blocks = nn.ModuleList(
                [
                    BasicTransformerBlock(
                        inner_dim,
                        num_attention_heads,
                        attention_head_dim,
                        dropout=dropout,
                        cross_attention_dim=cross_attention_dim,
                        activation_fn=activation_fn,
                        num_embeds_ada_norm=num_embeds_ada_norm,
                        attention_bias=attention_bias,
                        only_cross_attention=only_cross_attention,
                        double_self_attention=double_self_attention,
                        upcast_attention=upcast_attention,
                        norm_type=norm_type,
                        norm_elementwise_affine=norm_elementwise_affine,
                        norm_eps=norm_eps,
                        attention_type=attention_type,
                    )
                    for d in range(num_layers)
                ]
            )

        if self.casual_3d:
            self.unpatch1d = TemporalUpsampler3D()
        elif self.patch_3d and self.fake_3d:
            self.unpatch1d = UnPatch1D(inner_dim, True)

        if self.enable_uvit:
            self.long_connect_fc = nn.ModuleList([nn.Linear(inner_dim, inner_dim, True) for d in range(13)])
            for index in range(13):
                self.long_connect_fc[index] = zero_module(self.long_connect_fc[index])

        # 4. Define output layers
        self.out_channels = in_channels if out_channels is None else out_channels
        if norm_type != "ada_norm_single":
            self.norm_out = nn.LayerNorm(inner_dim, elementwise_affine=False, eps=1e-6)
            self.proj_out_1 = nn.Linear(inner_dim, 2 * inner_dim)
            if self.patch_3d and not self.fake_3d:
                self.proj_out_2 = nn.Linear(inner_dim, self.time_patch_size * patch_size * patch_size * self.out_channels)
            else:
                self.proj_out_2 = nn.Linear(inner_dim, patch_size * patch_size * self.out_channels)
        elif norm_type == "ada_norm_single":
            self.norm_out = nn.LayerNorm(inner_dim, elementwise_affine=False, eps=1e-6)
            self.scale_shift_table = nn.Parameter(torch.randn(2, inner_dim) / inner_dim**0.5)
            if self.patch_3d and not self.fake_3d:
                self.proj_out = nn.Linear(inner_dim, self.time_patch_size * patch_size * patch_size * self.out_channels)
            else:
                self.proj_out = nn.Linear(inner_dim, patch_size * patch_size * self.out_channels)

        # 5. PixArt-Alpha blocks.
        self.adaln_single = None
        self.use_additional_conditions = False
        if norm_type == "ada_norm_single":
            self.use_additional_conditions = self.config.sample_size == 128
            # TODO(Sayak, PVP) clean this, for now we use sample size to determine whether to use
            # additional conditions until we find better name
            self.adaln_single = AdaLayerNormSingle(inner_dim, use_additional_conditions=self.use_additional_conditions)

        self.caption_projection = None
        self.clip_projection = None
        if caption_channels is not None:
            self.caption_projection = PixArtAlphaTextProjection(in_features=caption_channels, hidden_size=inner_dim)
            if in_channels == 12:
                self.clip_projection = CLIPProjection(in_features=768, hidden_size=inner_dim * 8)

        self.gradient_checkpointing = False

        self.time_position_encoding_before_transformer = time_position_encoding_before_transformer
        if self.time_position_encoding_before_transformer:
            self.t_pos = TimePositionalEncoding(max_len=4096, d_model=inner_dim)

    def _set_gradient_checkpointing(self, module, value=False):
        if hasattr(module, "gradient_checkpointing"):
            module.gradient_checkpointing = value

    def forward(
        self,
        hidden_states: torch.Tensor,
        inpaint_latents: torch.Tensor = None,
        control_latents: torch.Tensor = None,
        encoder_hidden_states: Optional[torch.Tensor] = None,
        clip_encoder_hidden_states: Optional[torch.Tensor] = None,
        timestep: Optional[torch.LongTensor] = None,
        added_cond_kwargs: Dict[str, torch.Tensor] = None,
        class_labels: Optional[torch.LongTensor] = None,
        cross_attention_kwargs: Dict[str, Any] = None,
        attention_mask: Optional[torch.Tensor] = None,
        encoder_attention_mask: Optional[torch.Tensor] = None,
        clip_attention_mask: Optional[torch.Tensor] = None,
        return_dict: bool = True,
    ):
        """
        The [`Transformer2DModel`] forward method.

        Args:
            hidden_states (`torch.LongTensor` of shape `(batch size, num latent pixels)` if discrete, `torch.FloatTensor` of shape `(batch size, channel, height, width)` if continuous):
                Input `hidden_states`.
            encoder_hidden_states ( `torch.FloatTensor` of shape `(batch size, sequence len, embed dims)`, *optional*):
                Conditional embeddings for cross attention layer. If not given, cross-attention defaults to
                self-attention.
            timestep ( `torch.LongTensor`, *optional*):
                Used to indicate denoising step. Optional timestep to be applied as an embedding in `AdaLayerNorm`.
            class_labels ( `torch.LongTensor` of shape `(batch size, num classes)`, *optional*):
                Used to indicate class labels conditioning. Optional class labels to be applied as an embedding in
                `AdaLayerZeroNorm`.
            cross_attention_kwargs ( `Dict[str, Any]`, *optional*):
                A kwargs dictionary that if specified is passed along to the `AttentionProcessor` as defined under
                `self.processor` in
                [diffusers.models.attention_processor](https://github.com/huggingface/diffusers/blob/main/src/diffusers/models/attention_processor.py).
            attention_mask ( `torch.Tensor`, *optional*):
                An attention mask of shape `(batch, key_tokens)` is applied to `encoder_hidden_states`. If `1` the mask
                is kept, otherwise if `0` it is discarded. Mask will be converted into a bias, which adds large
                negative values to the attention scores corresponding to "discard" tokens.
            encoder_attention_mask ( `torch.Tensor`, *optional*):
                Cross-attention mask applied to `encoder_hidden_states`. Two formats supported:

                    * Mask `(batch, sequence_length)` True = keep, False = discard.
                    * Bias `(batch, 1, sequence_length)` 0 = keep, -10000 = discard.

                If `ndim == 2`: will be interpreted as a mask, then converted into a bias consistent with the format
                above. This bias will be added to the cross-attention scores.
            return_dict (`bool`, *optional*, defaults to `True`):
                Whether or not to return a [`~models.unets.unet_2d_condition.UNet2DConditionOutput`] instead of a plain
                tuple.

        Returns:
            If `return_dict` is True, an [`~models.transformer_2d.Transformer3DModelOutput`] is returned, otherwise a
            `tuple` where the first element is the sample tensor.
        """
        # ensure attention_mask is a bias, and give it a singleton query_tokens dimension.
        #   we may have done this conversion already, e.g. if we came here via UNet2DConditionModel#forward.
        #   we can tell by counting dims; if ndim == 2: it's a mask rather than a bias.
        # expects mask of shape:
        #   [batch, key_tokens]
        # adds singleton query_tokens dimension:
        #   [batch,                    1, key_tokens]
        # this helps to broadcast it as a bias over attention scores, which will be in one of the following shapes:
        #   [batch,  heads, query_tokens, key_tokens] (e.g. torch sdp attn)
        #   [batch * heads, query_tokens, key_tokens] (e.g. xformers or classic attn)
        if attention_mask is not None and attention_mask.ndim == 2:
            # assume that mask is expressed as:
            #   (1 = keep,      0 = discard)
            # convert mask into a bias that can be added to attention scores:
            #       (keep = +0,     discard = -10000.0)
            attention_mask = (1 - attention_mask.to(hidden_states.dtype)) * -10000.0
            attention_mask = attention_mask.unsqueeze(1)

        if clip_attention_mask is not None:
            encoder_attention_mask = torch.cat([encoder_attention_mask, clip_attention_mask], dim=1)
        # convert encoder_attention_mask to a bias the same way we do for attention_mask
        if encoder_attention_mask is not None and encoder_attention_mask.ndim == 2:
            encoder_attention_mask = (1 - encoder_attention_mask.to(encoder_hidden_states.dtype)) * -10000.0
            encoder_attention_mask = encoder_attention_mask.unsqueeze(1)

        if inpaint_latents is not None:
            hidden_states = torch.concat([hidden_states, inpaint_latents], 1)
        if control_latents is not None:
            hidden_states = torch.concat([hidden_states, control_latents], 1)
        # 1. Input
        if self.casual_3d:
            video_length, height, width = (
                (hidden_states.shape[-3] - 1) // self.time_patch_size + 1,
                hidden_states.shape[-2] // self.patch_size,
                hidden_states.shape[-1] // self.patch_size,
            )
        elif self.patch_3d:
            video_length, height, width = hidden_states.shape[-3] // self.time_patch_size, hidden_states.shape[-2] // self.patch_size, hidden_states.shape[-1] // self.patch_size
        else:
            video_length, height, width = hidden_states.shape[-3], hidden_states.shape[-2] // self.patch_size, hidden_states.shape[-1] // self.patch_size
            hidden_states = rearrange(hidden_states, "b c f h w ->(b f) c h w")

        hidden_states = self.pos_embed(hidden_states)
        if self.adaln_single is not None:
            if self.use_additional_conditions and added_cond_kwargs is None:
                raise ValueError("`added_cond_kwargs` cannot be None when using additional conditions for `adaln_single`.")
            batch_size = hidden_states.shape[0] // video_length
            timestep, embedded_timestep = self.adaln_single(timestep, added_cond_kwargs, batch_size=batch_size, hidden_dtype=hidden_states.dtype)
        hidden_states = rearrange(hidden_states, "(b f) (h w) c -> b c f h w", f=video_length, h=height, w=width)

        # hidden_states
        # bs, c, f, h, w => b (f h w ) c
        if self.time_position_encoding_before_transformer:
            hidden_states = self.t_pos(hidden_states)
        hidden_states = hidden_states.flatten(2).transpose(1, 2)

        # 2. Blocks
        if self.caption_projection is not None:
            batch_size = hidden_states.shape[0]
            encoder_hidden_states = self.caption_projection(encoder_hidden_states)
            encoder_hidden_states = encoder_hidden_states.view(batch_size, -1, hidden_states.shape[-1])

        if clip_encoder_hidden_states is not None and encoder_hidden_states is not None:
            batch_size = hidden_states.shape[0]
            clip_encoder_hidden_states = self.clip_projection(clip_encoder_hidden_states)
            clip_encoder_hidden_states = clip_encoder_hidden_states.view(batch_size, -1, hidden_states.shape[-1])

            encoder_hidden_states = torch.cat([encoder_hidden_states, clip_encoder_hidden_states], dim=1)

        skips = []
        skip_index = 0
        for index, block in enumerate(self.transformer_blocks):
            if self.enable_uvit:
                if index >= 15:
                    long_connect = self.long_connect_fc[skip_index](skips.pop())
                    hidden_states = hidden_states + long_connect
                    skip_index += 1

            if self.casual_3d_upsampler_index is not None and index in self.casual_3d_upsampler_index:
                hidden_states = rearrange(hidden_states, "b (f h w) c -> b c f h w", f=video_length, h=height, w=width)
                hidden_states = self.unpatch1d(hidden_states)
                video_length = (video_length - 1) * 2 + 1
                hidden_states = rearrange(hidden_states, "b c f h w -> b (f h w) c", f=video_length, h=height, w=width)

            if self.training and self.gradient_checkpointing:

                def create_custom_forward(module, return_dict=None):
                    def custom_forward(*inputs):
                        if return_dict is not None:
                            return module(*inputs, return_dict=return_dict)
                        else:
                            return module(*inputs)

                    return custom_forward

                ckpt_kwargs: Dict[str, Any] = {"use_reentrant": False} if is_torch_version(">=", "1.11.0") else {}
                args = {
                    "basic": [],
                    "motionmodule": [video_length, height, width],
                    "global_motionmodule": [video_length, height, width],
                    "selfattentiontemporal": [],
                }[self.basic_block_type]
                hidden_states = torch.utils.checkpoint.checkpoint(
                    create_custom_forward(block),
                    hidden_states,
                    attention_mask,
                    encoder_hidden_states,
                    encoder_attention_mask,
                    timestep,
                    cross_attention_kwargs,
                    class_labels,
                    *args,
                    **ckpt_kwargs,
                )
            else:
                kwargs = {
                    "basic": {},
                    "motionmodule": {"num_frames": video_length, "height": height, "width": width},
                    "global_motionmodule": {"num_frames": video_length, "height": height, "width": width},
                    "selfattentiontemporal": {},
                }[self.basic_block_type]
                hidden_states = block(
                    hidden_states,
                    attention_mask=attention_mask,
                    encoder_hidden_states=encoder_hidden_states,
                    encoder_attention_mask=encoder_attention_mask,
                    timestep=timestep,
                    cross_attention_kwargs=cross_attention_kwargs,
                    class_labels=class_labels,
                    **kwargs,
                )

            if self.enable_uvit:
                if index < 13:
                    skips.append(hidden_states)

        if self.fake_3d and self.patch_3d:
            hidden_states = rearrange(hidden_states, "b (f h w) c -> (b h w) c f", f=video_length, w=width, h=height)
            hidden_states = self.unpatch1d(hidden_states)
            hidden_states = rearrange(hidden_states, "(b h w) c f -> b (f h w) c", w=width, h=height)

        # 3. Output
        if self.config.norm_type != "ada_norm_single":
            conditioning = self.transformer_blocks[0].norm1.emb(timestep, class_labels, hidden_dtype=hidden_states.dtype)
            shift, scale = self.proj_out_1(F.silu(conditioning)).chunk(2, dim=1)
            hidden_states = self.norm_out(hidden_states) * (1 + scale[:, None]) + shift[:, None]
            hidden_states = self.proj_out_2(hidden_states)
        elif self.config.norm_type == "ada_norm_single":
            shift, scale = (self.scale_shift_table[None] + embedded_timestep[:, None]).chunk(2, dim=1)
            hidden_states = self.norm_out(hidden_states)
            # Modulation
            hidden_states = hidden_states * (1 + scale) + shift
            hidden_states = self.proj_out(hidden_states)
            hidden_states = hidden_states.squeeze(1)

        # unpatchify
        if self.adaln_single is None:
            height = width = int(hidden_states.shape[1] ** 0.5)
        if self.patch_3d:
            if self.fake_3d:
                hidden_states = hidden_states.reshape(shape=(-1, video_length * self.patch_size, height, width, self.patch_size, self.patch_size, self.out_channels))
                hidden_states = torch.einsum("nfhwpqc->ncfhpwq", hidden_states)
            else:
                hidden_states = hidden_states.reshape(shape=(-1, video_length, height, width, self.time_patch_size, self.patch_size, self.patch_size, self.out_channels))
                hidden_states = torch.einsum("nfhwopqc->ncfohpwq", hidden_states)
            output = hidden_states.reshape(shape=(-1, self.out_channels, video_length * self.time_patch_size, height * self.patch_size, width * self.patch_size))
        else:
            hidden_states = hidden_states.reshape(shape=(-1, video_length, height, width, self.patch_size, self.patch_size, self.out_channels))
            hidden_states = torch.einsum("nfhwpqc->ncfhpwq", hidden_states)
            output = hidden_states.reshape(shape=(-1, self.out_channels, video_length, height * self.patch_size, width * self.patch_size))

        if not return_dict:
            return (output,)

        return Transformer3DModelOutput(sample=output)

    @classmethod
    def from_pretrained_2d(
        cls, pretrained_model_path, subfolder=None, patch_size=2, transformer_additional_kwargs={},
        low_cpu_mem_usage=False, torch_dtype=torch.bfloat16
    ):
        if subfolder is not None:
            pretrained_model_path = os.path.join(pretrained_model_path, subfolder)
        print(f"loaded 3D transformer's pretrained weights from {pretrained_model_path} ...")

        config_file = os.path.join(pretrained_model_path, 'config.json')
        if not os.path.isfile(config_file):
            raise RuntimeError(f"{config_file} does not exist")
        with open(config_file, "r") as f:
            config = json.load(f)

        from diffusers.utils import WEIGHTS_NAME
<<<<<<< HEAD

        model = cls.from_config(config, **transformer_additional_kwargs)
=======
>>>>>>> f419bf85
        model_file = os.path.join(pretrained_model_path, WEIGHTS_NAME)
        model_file_safetensors = model_file.replace(".bin", ".safetensors")

        if low_cpu_mem_usage:
            try:
                import re
                from diffusers.utils import is_accelerate_available
                from diffusers.models.modeling_utils import load_model_dict_into_meta
                if is_accelerate_available():
                    import accelerate
                
                # Instantiate model with empty weights
                with accelerate.init_empty_weights():
                    model = cls.from_config(config, **transformer_additional_kwargs)

                param_device = "cpu"
                from safetensors.torch import load_file, safe_open
                state_dict = load_file(model_file_safetensors)
                model._convert_deprecated_attention_blocks(state_dict)
                # move the params from meta device to cpu
                missing_keys = set(model.state_dict().keys()) - set(state_dict.keys())
                if len(missing_keys) > 0:
                    raise ValueError(
                        f"Cannot load {cls} from {pretrained_model_path} because the following keys are"
                        f" missing: \n {', '.join(missing_keys)}. \n Please make sure to pass"
                        " `low_cpu_mem_usage=False` and `device_map=None` if you want to randomly initialize"
                        " those weights or else make sure your checkpoint file is correct."
                    )

                unexpected_keys = load_model_dict_into_meta(
                    model,
                    state_dict,
                    device=param_device,
                    dtype=torch_dtype,
                    model_name_or_path=pretrained_model_path,
                )

                if cls._keys_to_ignore_on_load_unexpected is not None:
                    for pat in cls._keys_to_ignore_on_load_unexpected:
                        unexpected_keys = [k for k in unexpected_keys if re.search(pat, k) is None]

                if len(unexpected_keys) > 0:
                    print(
                        f"Some weights of the model checkpoint were not used when initializing {cls.__name__}: \n {[', '.join(unexpected_keys)]}"
                    )
                return model
            except Exception as e:
                print(
                    f"The low_cpu_mem_usage mode is not work because {e}. Use low_cpu_mem_usage=False instead."
                )

        model = cls.from_config(config, **transformer_additional_kwargs)
        if os.path.exists(model_file):
            state_dict = torch.load(model_file, map_location="cpu")
        elif os.path.exists(model_file_safetensors):
            from safetensors.torch import load_file, safe_open

            state_dict = load_file(model_file_safetensors)
        else:
<<<<<<< HEAD
            if not os.path.isfile(model_file):
                raise RuntimeError(f"{model_file} does not exist")
            state_dict = torch.load(model_file, map_location="cpu")

=======
            from safetensors.torch import load_file, safe_open
            model_files_safetensors = glob.glob(os.path.join(pretrained_model_path, "*.safetensors"))
            state_dict = {}
            for model_file_safetensors in model_files_safetensors:
                _state_dict = load_file(model_file_safetensors)
                for key in _state_dict:
                    state_dict[key] = _state_dict[key]
        
>>>>>>> f419bf85
        if model.state_dict()['pos_embed.proj.weight'].size() != state_dict['pos_embed.proj.weight'].size():
            new_shape = model.state_dict()['pos_embed.proj.weight'].size()
            if len(new_shape) == 5:
                state_dict['pos_embed.proj.weight'] = state_dict['pos_embed.proj.weight'].unsqueeze(2).expand(new_shape).clone()
                state_dict['pos_embed.proj.weight'][:, :, :-1] = 0
            else:
                model.state_dict()['pos_embed.proj.weight'][:, :4, :, :] = state_dict['pos_embed.proj.weight']
                model.state_dict()['pos_embed.proj.weight'][:, 4:, :, :] = 0
                state_dict['pos_embed.proj.weight'] = model.state_dict()['pos_embed.proj.weight']

        if model.state_dict()['proj_out.weight'].size() != state_dict['proj_out.weight'].size():
            new_shape = model.state_dict()['proj_out.weight'].size()
            state_dict['proj_out.weight'] = torch.tile(state_dict['proj_out.weight'], [patch_size, 1])

        if model.state_dict()['proj_out.bias'].size() != state_dict['proj_out.bias'].size():
            new_shape = model.state_dict()['proj_out.bias'].size()
            state_dict['proj_out.bias'] = torch.tile(state_dict['proj_out.bias'], [patch_size])

        tmp_state_dict = {}
        for key in state_dict:
            if key in model.state_dict().keys() and model.state_dict()[key].size() == state_dict[key].size():
                tmp_state_dict[key] = state_dict[key]
            else:
                print(key, "Size don't match, skip")
        state_dict = tmp_state_dict

        m, u = model.load_state_dict(state_dict, strict=False)
        print(f"### missing keys: {len(m)}; \n### unexpected keys: {len(u)};")

        params = [p.numel() if "attn_temporal." in n else 0 for n, p in model.named_parameters()]
        print(f"### Attn temporal Parameters: {sum(params) / 1e6} M")
<<<<<<< HEAD

=======
        
        model = model.to(torch_dtype)
>>>>>>> f419bf85
        return model


class HunyuanTransformer3DModel(ModelMixin, ConfigMixin):
    """
    HunYuanDiT: Diffusion model with a Transformer backbone.

    Inherit ModelMixin and ConfigMixin to be compatible with the sampler StableDiffusionPipeline of diffusers.

    Parameters:
        num_attention_heads (`int`, *optional*, defaults to 16):
            The number of heads to use for multi-head attention.
        attention_head_dim (`int`, *optional*, defaults to 88):
            The number of channels in each head.
        in_channels (`int`, *optional*):
            The number of channels in the input and output (specify if the input is **continuous**).
        patch_size (`int`, *optional*):
            The size of the patch to use for the input.
        activation_fn (`str`, *optional*, defaults to `"geglu"`):
            Activation function to use in feed-forward.
        sample_size (`int`, *optional*):
            The width of the latent images. This is fixed during training since it is used to learn a number of
            position embeddings.
        dropout (`float`, *optional*, defaults to 0.0):
            The dropout probability to use.
        cross_attention_dim (`int`, *optional*):
            The number of dimension in the clip text embedding.
        hidden_size (`int`, *optional*):
            The size of hidden layer in the conditioning embedding layers.
        num_layers (`int`, *optional*, defaults to 1):
            The number of layers of Transformer blocks to use.
        mlp_ratio (`float`, *optional*, defaults to 4.0):
            The ratio of the hidden layer size to the input size.
        learn_sigma (`bool`, *optional*, defaults to `True`):
             Whether to predict variance.
        cross_attention_dim_t5 (`int`, *optional*):
            The number dimensions in t5 text embedding.
        pooled_projection_dim (`int`, *optional*):
            The size of the pooled projection.
        text_len (`int`, *optional*):
            The length of the clip text embedding.
        text_len_t5 (`int`, *optional*):
            The length of the T5 text embedding.
    """

    _supports_gradient_checkpointing = True

    @register_to_config
    def __init__(
        self,
        num_attention_heads: int = 16,
        attention_head_dim: int = 88,
        in_channels: Optional[int] = None,
        out_channels: Optional[int] = None,
        patch_size: Optional[int] = None,
        n_query=16,
        projection_dim=768,
        activation_fn: str = "gelu-approximate",
        sample_size=32,
        hidden_size=1152,
        num_layers: int = 28,
        mlp_ratio: float = 4.0,
        learn_sigma: bool = True,
        cross_attention_dim: int = 1024,
        norm_type: str = "layer_norm",
        cross_attention_dim_t5: int = 2048,
        pooled_projection_dim: int = 1024,
        text_len: int = 77,
        text_len_t5: int = 256,
        # block type
        basic_block_type: str = "basic",
        time_position_encoding=False,
        time_position_encoding_type: str = "2d_rope",
        after_norm=False,
        resize_inpaint_mask_directly: bool = False,
        enable_clip_in_inpaint: bool = True,
        enable_text_attention_mask: bool = True,
        add_noise_in_inpaint_model: bool = False,
    ):
        super().__init__()
        # 4. Define output layers
        if learn_sigma:
            self.out_channels = in_channels * 2 if out_channels is None else out_channels
        else:
            self.out_channels = in_channels if out_channels is None else out_channels
        self.enable_inpaint = in_channels * 2 != self.out_channels if learn_sigma else in_channels != self.out_channels
        self.num_heads = num_attention_heads
        self.inner_dim = num_attention_heads * attention_head_dim
        self.basic_block_type = basic_block_type
        self.resize_inpaint_mask_directly = resize_inpaint_mask_directly
        self.text_embedder = PixArtAlphaTextProjection(
            in_features=cross_attention_dim_t5,
            hidden_size=cross_attention_dim_t5 * 4,
            out_features=cross_attention_dim,
            act_fn="silu_fp32",
        )

        self.text_embedding_padding = nn.Parameter(torch.randn(text_len + text_len_t5, cross_attention_dim, dtype=torch.float32))

        self.pos_embed = PatchEmbed(
            height=sample_size,
            width=sample_size,
            in_channels=in_channels,
            embed_dim=hidden_size,
            patch_size=patch_size,
            pos_embed_type=None,
        )

        self.time_extra_emb = HunyuanCombinedTimestepTextSizeStyleEmbedding(
            hidden_size,
            pooled_projection_dim=pooled_projection_dim,
            seq_len=text_len_t5,
            cross_attention_dim=cross_attention_dim_t5,
        )

        # 3. Define transformers blocks
        if self.basic_block_type == "hybrid_attention":
            self.blocks = nn.ModuleList(
                [
                    HunyuanDiTBlock(
                        dim=self.inner_dim,
                        num_attention_heads=self.config.num_attention_heads,
                        activation_fn=activation_fn,
                        ff_inner_dim=int(self.inner_dim * mlp_ratio),
                        cross_attention_dim=cross_attention_dim,
                        qk_norm=True,  # See http://arxiv.org/abs/2302.05442 for details.
                        skip=layer > num_layers // 2,
                        after_norm=after_norm,
                        time_position_encoding=time_position_encoding,
                        is_local_attention=False if layer % 2 == 0 else True,
                        local_attention_frames=2,
                        enable_inpaint=self.enable_inpaint and enable_clip_in_inpaint,
                    )
                    for layer in range(num_layers)
                ]
            )
        elif self.basic_block_type == "kvcompression_basic":
            self.blocks = nn.ModuleList(
                [
                    HunyuanDiTBlock(
                        dim=self.inner_dim,
                        num_attention_heads=self.config.num_attention_heads,
                        activation_fn=activation_fn,
                        ff_inner_dim=int(self.inner_dim * mlp_ratio),
                        cross_attention_dim=cross_attention_dim,
                        qk_norm=True,  # See http://arxiv.org/abs/2302.05442 for details.
                        skip=layer > num_layers // 2,
                        after_norm=after_norm,
                        time_position_encoding=time_position_encoding,
                        kvcompression=False if layer < num_layers // 2 else True,
                        enable_inpaint=self.enable_inpaint and enable_clip_in_inpaint,
                    )
                    for layer in range(num_layers)
                ]
            )
        else:
            self.blocks = nn.ModuleList(
                [
                    HunyuanDiTBlock(
                        dim=self.inner_dim,
                        num_attention_heads=self.config.num_attention_heads,
                        activation_fn=activation_fn,
                        ff_inner_dim=int(self.inner_dim * mlp_ratio),
                        cross_attention_dim=cross_attention_dim,
                        qk_norm=True,  # See http://arxiv.org/abs/2302.05442 for details.
                        skip=layer > num_layers // 2,
                        after_norm=after_norm,
                        time_position_encoding=time_position_encoding,
                        enable_inpaint=self.enable_inpaint and enable_clip_in_inpaint,
                    )
                    for layer in range(num_layers)
                ]
            )

        self.n_query = n_query
        if self.enable_inpaint and enable_clip_in_inpaint:
            self.clip_padding = nn.Parameter(torch.randn((self.n_query, cross_attention_dim)) * 0.02)
            self.clip_projection = Resampler(
                int(math.sqrt(n_query)),
                embed_dim=cross_attention_dim,
                num_heads=self.config.num_attention_heads,
                kv_dim=projection_dim,
                norm_layer=nn.LayerNorm,
            )
        else:
            self.clip_padding = None
            self.clip_projection = None

        self.norm_out = AdaLayerNormContinuous(self.inner_dim, self.inner_dim, elementwise_affine=False, eps=1e-6)
        self.proj_out = nn.Linear(self.inner_dim, patch_size * patch_size * self.out_channels, bias=True)

        self.gradient_checkpointing = False

    def _set_gradient_checkpointing(self, module, value=False):
        if hasattr(module, "gradient_checkpointing"):
            module.gradient_checkpointing = value

    def forward(
        self,
        hidden_states,
        timestep,
        encoder_hidden_states=None,
        text_embedding_mask=None,
        encoder_hidden_states_t5=None,
        text_embedding_mask_t5=None,
        image_meta_size=None,
        style=None,
        image_rotary_emb=None,
        inpaint_latents=None,
        control_latents: torch.Tensor = None,
        clip_encoder_hidden_states: Optional[torch.Tensor] = None,
        clip_attention_mask: Optional[torch.Tensor] = None,
        return_dict=True,
    ):
        """
        The [`HunyuanDiT2DModel`] forward method.

        Args:
        hidden_states (`torch.Tensor` of shape `(batch size, dim, height, width)`):
            The input tensor.
        timestep ( `torch.LongTensor`, *optional*):
            Used to indicate denoising step.
        encoder_hidden_states ( `torch.Tensor` of shape `(batch size, sequence len, embed dims)`, *optional*):
            Conditional embeddings for cross attention layer. This is the output of `BertModel`.
        text_embedding_mask: torch.Tensor
            An attention mask of shape `(batch, key_tokens)` is applied to `encoder_hidden_states`. This is the output
            of `BertModel`.
        encoder_hidden_states_t5 ( `torch.Tensor` of shape `(batch size, sequence len, embed dims)`, *optional*):
            Conditional embeddings for cross attention layer. This is the output of T5 Text Encoder.
        text_embedding_mask_t5: torch.Tensor
            An attention mask of shape `(batch, key_tokens)` is applied to `encoder_hidden_states`. This is the output
            of T5 Text Encoder.
        image_meta_size (torch.Tensor):
            Conditional embedding indicate the image sizes
        style: torch.Tensor:
            Conditional embedding indicate the style
        image_rotary_emb (`torch.Tensor`):
            The image rotary embeddings to apply on query and key tensors during attention calculation.
        return_dict: bool
            Whether to return a dictionary.
        """
        if inpaint_latents is not None:
            hidden_states = torch.concat([hidden_states, inpaint_latents], 1)
        if control_latents is not None:
            hidden_states = torch.concat([hidden_states, control_latents], 1)

        # unpatchify: (N, out_channels, H, W)
        patch_size = self.pos_embed.patch_size
        video_length, height, width = hidden_states.shape[-3], hidden_states.shape[-2] // patch_size, hidden_states.shape[-1] // patch_size
        hidden_states = rearrange(hidden_states, "b c f h w ->(b f) c h w")
        hidden_states = self.pos_embed(hidden_states)
        hidden_states = rearrange(hidden_states, "(b f) (h w) c -> b c f h w", f=video_length, h=height, w=width)
        hidden_states = hidden_states.flatten(2).transpose(1, 2)

        temb = self.time_extra_emb(timestep, encoder_hidden_states_t5, image_meta_size, style, hidden_dtype=timestep.dtype)  # [B, D]

        # text projection
        batch_size, sequence_length, _ = encoder_hidden_states_t5.shape
        encoder_hidden_states_t5 = self.text_embedder(encoder_hidden_states_t5.view(-1, encoder_hidden_states_t5.shape[-1]))
        encoder_hidden_states_t5 = encoder_hidden_states_t5.view(batch_size, sequence_length, -1)

        encoder_hidden_states = torch.cat([encoder_hidden_states, encoder_hidden_states_t5], dim=1)
        text_embedding_mask = torch.cat([text_embedding_mask, text_embedding_mask_t5], dim=-1)
        text_embedding_mask = text_embedding_mask.unsqueeze(2).bool()

        encoder_hidden_states = torch.where(text_embedding_mask, encoder_hidden_states, self.text_embedding_padding)

        if clip_encoder_hidden_states is not None:
            batch_size = encoder_hidden_states.shape[0]

            clip_encoder_hidden_states = self.clip_projection(clip_encoder_hidden_states)
            clip_encoder_hidden_states = clip_encoder_hidden_states.view(batch_size, -1, encoder_hidden_states.shape[-1])

            clip_attention_mask = clip_attention_mask.unsqueeze(2).bool()
            clip_encoder_hidden_states = torch.where(clip_attention_mask, clip_encoder_hidden_states, self.clip_padding)

        skips = []
        for layer, block in enumerate(self.blocks):
            if layer > self.config.num_layers // 2:
                skip = skips.pop()
                if self.training and self.gradient_checkpointing:

                    def create_custom_forward(module, return_dict=None):
                        def custom_forward(*inputs):
                            if return_dict is not None:
                                return module(*inputs, return_dict=return_dict)
                            else:
                                return module(*inputs)

                        return custom_forward

                    ckpt_kwargs: Dict[str, Any] = {"use_reentrant": False} if is_torch_version(">=", "1.11.0") else {}
                    args = {
                        "kvcompression_basic": [video_length, height, width, clip_encoder_hidden_states],
                        "basic": [video_length, height, width, clip_encoder_hidden_states],
                        "hybrid_attention": [video_length, height, width, clip_encoder_hidden_states],
                    }[self.basic_block_type]
                    hidden_states = torch.utils.checkpoint.checkpoint(
                        create_custom_forward(block),
                        hidden_states,
                        encoder_hidden_states,
                        temb,
                        image_rotary_emb,
                        skip,
                        *args,
                        **ckpt_kwargs,
                    )
                else:
                    kwargs = {
                        "kvcompression_basic": {"num_frames": video_length, "height": height, "width": width, "clip_encoder_hidden_states": clip_encoder_hidden_states},
                        "basic": {"num_frames": video_length, "height": height, "width": width, "clip_encoder_hidden_states": clip_encoder_hidden_states},
                        "hybrid_attention": {"num_frames": video_length, "height": height, "width": width, "clip_encoder_hidden_states": clip_encoder_hidden_states},
                    }[self.basic_block_type]
                    hidden_states = block(
                        hidden_states, temb=temb, encoder_hidden_states=encoder_hidden_states, image_rotary_emb=image_rotary_emb, skip=skip, **kwargs
                    )  # (N, L, D)
            else:
                if self.training and self.gradient_checkpointing:

                    def create_custom_forward(module, return_dict=None):
                        def custom_forward(*inputs):
                            if return_dict is not None:
                                return module(*inputs, return_dict=return_dict)
                            else:
                                return module(*inputs)

                        return custom_forward

                    ckpt_kwargs: Dict[str, Any] = {"use_reentrant": False} if is_torch_version(">=", "1.11.0") else {}
                    args = {
                        "kvcompression_basic": [None, video_length, height, width, clip_encoder_hidden_states, True if layer == 0 else False],
                        "basic": [None, video_length, height, width, clip_encoder_hidden_states, True if layer == 0 else False],
                        "hybrid_attention": [None, video_length, height, width, clip_encoder_hidden_states, True if layer == 0 else False],
                    }[self.basic_block_type]
                    hidden_states = torch.utils.checkpoint.checkpoint(
                        create_custom_forward(block),
                        hidden_states,
                        encoder_hidden_states,
                        temb,
                        image_rotary_emb,
                        *args,
                        **ckpt_kwargs,
                    )
                else:
                    kwargs = {
                        "kvcompression_basic": {"num_frames": video_length, "height": height, "width": width, "clip_encoder_hidden_states": clip_encoder_hidden_states},
                        "basic": {"num_frames": video_length, "height": height, "width": width, "clip_encoder_hidden_states": clip_encoder_hidden_states},
                        "hybrid_attention": {"num_frames": video_length, "height": height, "width": width, "clip_encoder_hidden_states": clip_encoder_hidden_states},
                    }[self.basic_block_type]
                    hidden_states = block(
                        hidden_states,
                        temb=temb,
                        encoder_hidden_states=encoder_hidden_states,
                        image_rotary_emb=image_rotary_emb,
                        disable_image_rotary_emb_in_attn1=True if layer == 0 else False,
                        **kwargs,
                    )  # (N, L, D)

            if layer < (self.config.num_layers // 2 - 1):
                skips.append(hidden_states)

        # final layer
        hidden_states = self.norm_out(hidden_states, temb.to(torch.float32))
        hidden_states = self.proj_out(hidden_states)
        # (N, L, patch_size ** 2 * out_channels)

        hidden_states = hidden_states.reshape(shape=(hidden_states.shape[0], video_length, height, width, patch_size, patch_size, self.out_channels))
        hidden_states = torch.einsum("nfhwpqc->ncfhpwq", hidden_states)
        output = hidden_states.reshape(shape=(hidden_states.shape[0], self.out_channels, video_length, height * patch_size, width * patch_size))

        if not return_dict:
            return (output,)
        return Transformer2DModelOutput(sample=output)

    @classmethod
    def from_pretrained_2d(
        cls, pretrained_model_path, subfolder=None, transformer_additional_kwargs={},
        low_cpu_mem_usage=False, torch_dtype=torch.bfloat16
    ):
        if subfolder is not None:
            pretrained_model_path = os.path.join(pretrained_model_path, subfolder)
        print(f"loaded 3D transformer's pretrained weights from {pretrained_model_path} ...")

        config_file = os.path.join(pretrained_model_path, 'config.json')
        if not os.path.isfile(config_file):
            raise RuntimeError(f"{config_file} does not exist")
        with open(config_file, "r") as f:
            config = json.load(f)

        from diffusers.utils import WEIGHTS_NAME
<<<<<<< HEAD

        model = cls.from_config(config, **transformer_additional_kwargs)
=======
>>>>>>> f419bf85
        model_file = os.path.join(pretrained_model_path, WEIGHTS_NAME)
        model_file_safetensors = model_file.replace(".bin", ".safetensors")

        if low_cpu_mem_usage:
            try:
                import re
                from diffusers.utils import is_accelerate_available
                from diffusers.models.modeling_utils import load_model_dict_into_meta
                if is_accelerate_available():
                    import accelerate
                
                # Instantiate model with empty weights
                with accelerate.init_empty_weights():
                    model = cls.from_config(config, **transformer_additional_kwargs)

                param_device = "cpu"
                from safetensors.torch import load_file, safe_open
                state_dict = load_file(model_file_safetensors)
                model._convert_deprecated_attention_blocks(state_dict)
                # move the params from meta device to cpu
                missing_keys = set(model.state_dict().keys()) - set(state_dict.keys())
                if len(missing_keys) > 0:
                    raise ValueError(
                        f"Cannot load {cls} from {pretrained_model_path} because the following keys are"
                        f" missing: \n {', '.join(missing_keys)}. \n Please make sure to pass"
                        " `low_cpu_mem_usage=False` and `device_map=None` if you want to randomly initialize"
                        " those weights or else make sure your checkpoint file is correct."
                    )

                unexpected_keys = load_model_dict_into_meta(
                    model,
                    state_dict,
                    device=param_device,
                    dtype=torch_dtype,
                    model_name_or_path=pretrained_model_path,
                )

                if cls._keys_to_ignore_on_load_unexpected is not None:
                    for pat in cls._keys_to_ignore_on_load_unexpected:
                        unexpected_keys = [k for k in unexpected_keys if re.search(pat, k) is None]

                if len(unexpected_keys) > 0:
                    print(
                        f"Some weights of the model checkpoint were not used when initializing {cls.__name__}: \n {[', '.join(unexpected_keys)]}"
                    )
                return model
            except Exception as e:
                print(
                    f"The low_cpu_mem_usage mode is not work because {e}. Use low_cpu_mem_usage=False instead."
                )

        model = cls.from_config(config, **transformer_additional_kwargs)
        if os.path.exists(model_file):
            state_dict = torch.load(model_file, map_location="cpu")
        elif os.path.exists(model_file_safetensors):
            from safetensors.torch import load_file, safe_open

            state_dict = load_file(model_file_safetensors)
        else:
<<<<<<< HEAD
            if not os.path.isfile(model_file):
                raise RuntimeError(f"{model_file} does not exist")
            state_dict = torch.load(model_file, map_location="cpu")

=======
            from safetensors.torch import load_file, safe_open
            model_files_safetensors = glob.glob(os.path.join(pretrained_model_path, "*.safetensors"))
            state_dict = {}
            for model_file_safetensors in model_files_safetensors:
                _state_dict = load_file(model_file_safetensors)
                for key in _state_dict:
                    state_dict[key] = _state_dict[key]
        
>>>>>>> f419bf85
        if model.state_dict()['pos_embed.proj.weight'].size() != state_dict['pos_embed.proj.weight'].size():
            new_shape = model.state_dict()['pos_embed.proj.weight'].size()
            if len(new_shape) == 5:
                state_dict['pos_embed.proj.weight'] = state_dict['pos_embed.proj.weight'].unsqueeze(2).expand(new_shape).clone()
                state_dict['pos_embed.proj.weight'][:, :, :-1] = 0
            else:
                if model.state_dict()['pos_embed.proj.weight'].size()[1] > state_dict['pos_embed.proj.weight'].size()[1]:
                    model.state_dict()['pos_embed.proj.weight'][:, : state_dict['pos_embed.proj.weight'].size()[1], :, :] = state_dict['pos_embed.proj.weight']
                    model.state_dict()['pos_embed.proj.weight'][:, state_dict['pos_embed.proj.weight'].size()[1] :, :, :] = 0
                    state_dict['pos_embed.proj.weight'] = model.state_dict()['pos_embed.proj.weight']
                else:
                    model.state_dict()['pos_embed.proj.weight'][:, :, :, :] = state_dict['pos_embed.proj.weight'][:, : model.state_dict()['pos_embed.proj.weight'].size()[1], :, :]
                    state_dict['pos_embed.proj.weight'] = model.state_dict()['pos_embed.proj.weight']

        if model.state_dict()['proj_out.weight'].size() != state_dict['proj_out.weight'].size():
            if model.state_dict()['proj_out.weight'].size()[0] > state_dict['proj_out.weight'].size()[0]:
                model.state_dict()['proj_out.weight'][: state_dict['proj_out.weight'].size()[0], :] = state_dict['proj_out.weight']
                state_dict['proj_out.weight'] = model.state_dict()['proj_out.weight']
            else:
                model.state_dict()['proj_out.weight'][:, :] = state_dict['proj_out.weight'][: model.state_dict()['proj_out.weight'].size()[0], :]
                state_dict['proj_out.weight'] = model.state_dict()['proj_out.weight']

        if model.state_dict()['proj_out.bias'].size() != state_dict['proj_out.bias'].size():
            if model.state_dict()['proj_out.bias'].size()[0] > state_dict['proj_out.bias'].size()[0]:
                model.state_dict()['proj_out.bias'][: state_dict['proj_out.bias'].size()[0]] = state_dict['proj_out.bias']
                state_dict['proj_out.bias'] = model.state_dict()['proj_out.bias']
            else:
                model.state_dict()['proj_out.bias'][:, :] = state_dict['proj_out.bias'][: model.state_dict()['proj_out.bias'].size()[0], :]
                state_dict['proj_out.bias'] = model.state_dict()['proj_out.bias']

        tmp_state_dict = {}
        for key in state_dict:
            if key in model.state_dict().keys() and model.state_dict()[key].size() == state_dict[key].size():
                tmp_state_dict[key] = state_dict[key]
            else:
                print(key, "Size don't match, skip")
        state_dict = tmp_state_dict

        m, u = model.load_state_dict(state_dict, strict=False)
        print(f"### missing keys: {len(m)}; \n### unexpected keys: {len(u)};")
        print(m)

        params = [p.numel() if "mamba" in n else 0 for n, p in model.named_parameters()]
        print(f"### Mamba Parameters: {sum(params) / 1e6} M")

        params = [p.numel() if "attn1." in n else 0 for n, p in model.named_parameters()]
        print(f"### attn1 Parameters: {sum(params) / 1e6} M")
<<<<<<< HEAD

=======
        
        model = model.to(torch_dtype)
>>>>>>> f419bf85
        return model


class EasyAnimateTransformer3DModel(ModelMixin, ConfigMixin):
    _supports_gradient_checkpointing = True

    @register_to_config
    def __init__(
        self,
        num_attention_heads: int = 30,
        attention_head_dim: int = 64,
        in_channels: Optional[int] = None,
        out_channels: Optional[int] = None,
        patch_size: Optional[int] = None,
        sample_width: int = 90,
        sample_height: int = 60,
        ref_channels: int = None,
        clip_channels: int = None,
        activation_fn: str = "gelu-approximate",
        timestep_activation_fn: str = "silu",
        freq_shift: int = 0,
        num_layers: int = 30,
        mmdit_layers: int = 10000,
        dropout: float = 0.0,
        time_embed_dim: int = 512,
        text_embed_dim: int = 4096,
        text_embed_dim_t5: int = 4096,
        norm_eps: float = 1e-5,
        norm_elementwise_affine: bool = True,
        flip_sin_to_cos: bool = True,
        time_position_encoding_type: str = "3d_rope",
        after_norm=False,
        resize_inpaint_mask_directly: bool = False,
        enable_clip_in_inpaint: bool = True,
        enable_text_attention_mask: bool = True,
        add_noise_in_inpaint_model: bool = False,
    ):
        super().__init__()
        self.num_heads = num_attention_heads
        self.inner_dim = num_attention_heads * attention_head_dim
        self.resize_inpaint_mask_directly = resize_inpaint_mask_directly
        self.patch_size = patch_size

        post_patch_height = sample_height // patch_size
        post_patch_width = sample_width // patch_size
        self.post_patch_height = post_patch_height
        self.post_patch_width = post_patch_width

        self.time_proj = Timesteps(self.inner_dim, flip_sin_to_cos, freq_shift)
        self.time_embedding = TimestepEmbedding(self.inner_dim, time_embed_dim, timestep_activation_fn)

        self.proj = nn.Conv2d(in_channels, self.inner_dim, kernel_size=(patch_size, patch_size), stride=patch_size, bias=True)
        self.text_proj = nn.Linear(text_embed_dim, self.inner_dim)
        self.text_proj_t5 = nn.Linear(text_embed_dim_t5, self.inner_dim)

        if ref_channels is not None:
            self.ref_proj = nn.Conv2d(ref_channels, self.inner_dim, kernel_size=(patch_size, patch_size), stride=patch_size, bias=True)
            ref_pos_embedding = get_2d_sincos_pos_embed(self.inner_dim, (post_patch_height, post_patch_width))
            ref_pos_embedding = torch.from_numpy(ref_pos_embedding)
            self.register_buffer("ref_pos_embedding", ref_pos_embedding, persistent=False)

        if clip_channels is not None:
            self.clip_proj = nn.Linear(clip_channels, self.inner_dim)

        self.transformer_blocks = nn.ModuleList(
            [
                EasyAnimateDiTBlock(
                    dim=self.inner_dim,
                    num_attention_heads=num_attention_heads,
                    attention_head_dim=attention_head_dim,
                    time_embed_dim=time_embed_dim,
                    dropout=dropout,
                    activation_fn=activation_fn,
                    norm_elementwise_affine=norm_elementwise_affine,
                    norm_eps=norm_eps,
                    after_norm=after_norm,
<<<<<<< HEAD
=======
                    is_mmdit_block=True if _ < mmdit_layers else False,
>>>>>>> f419bf85
                )
                for _ in range(num_layers)
            ]
        )
        self.norm_final = nn.LayerNorm(self.inner_dim, norm_eps, norm_elementwise_affine)

        # 5. Output blocks
        self.norm_out = AdaLayerNorm(
            embedding_dim=time_embed_dim,
            output_dim=2 * self.inner_dim,
            norm_elementwise_affine=norm_elementwise_affine,
            norm_eps=norm_eps,
            chunk_dim=1,
        )
        self.proj_out = nn.Linear(self.inner_dim, patch_size * patch_size * out_channels)

        self.gradient_checkpointing = False

    def _set_gradient_checkpointing(self, module, value=False):
        self.gradient_checkpointing = value

    def forward(
        self,
        hidden_states,
        timestep,
        timestep_cond=None,
        encoder_hidden_states: Optional[torch.Tensor] = None,
        text_embedding_mask: Optional[torch.Tensor] = None,
        encoder_hidden_states_t5: Optional[torch.Tensor] = None,
        text_embedding_mask_t5: Optional[torch.Tensor] = None,
        image_meta_size=None,
        style=None,
        image_rotary_emb: Optional[torch.Tensor] = None,
        inpaint_latents: Optional[torch.Tensor] = None,
        control_latents: Optional[torch.Tensor] = None,
        ref_latents: Optional[torch.Tensor] = None,
        clip_encoder_hidden_states: Optional[torch.Tensor] = None,
        clip_attention_mask: Optional[torch.Tensor] = None,
        return_dict=True,
    ):
        batch_size, channels, video_length, height, width = hidden_states.size()

        # 1. Time embedding
        temb = self.time_proj(timestep).to(dtype=hidden_states.dtype)
        temb = self.time_embedding(temb, timestep_cond)

        # 2. Patch embedding
        if inpaint_latents is not None:
            hidden_states = torch.concat([hidden_states, inpaint_latents], 1)
        if control_latents is not None:
            hidden_states = torch.concat([hidden_states, control_latents], 1)

        hidden_states = rearrange(hidden_states, "b c f h w ->(b f) c h w")
        hidden_states = self.proj(hidden_states)
        hidden_states = rearrange(hidden_states, "(b f) c h w -> b c f h w", f=video_length, h=height // self.patch_size, w=width // self.patch_size)
        hidden_states = hidden_states.flatten(2).transpose(1, 2)

        encoder_hidden_states = self.text_proj(encoder_hidden_states)
        if encoder_hidden_states_t5 is not None:
            encoder_hidden_states_t5 = self.text_proj_t5(encoder_hidden_states_t5)
            encoder_hidden_states = torch.cat([encoder_hidden_states, encoder_hidden_states_t5], dim=1).contiguous()

        if ref_latents is not None:
            ref_batch, ref_channels, ref_video_length, ref_height, ref_width = ref_latents.shape
            ref_latents = rearrange(ref_latents, "b c f h w ->(b f) c h w")
            ref_latents = self.ref_proj(ref_latents)
            ref_latents = rearrange(ref_latents, "(b f) c h w -> b c f h w", f=ref_video_length, h=ref_height // self.patch_size, w=ref_width // self.patch_size)
            ref_latents = ref_latents.flatten(2).transpose(1, 2)

            emb_size = hidden_states.size()[-1]
            ref_pos_embedding = self.ref_pos_embedding
            ref_pos_embedding_interpolate = ref_pos_embedding.view(1, 1, self.post_patch_height, self.post_patch_width, emb_size).permute([0, 4, 1, 2, 3])
            ref_pos_embedding_interpolate = F.interpolate(
                ref_pos_embedding_interpolate, size=[1, height // self.config.patch_size, width // self.config.patch_size], mode='trilinear', align_corners=False
            )
            ref_pos_embedding_interpolate = ref_pos_embedding_interpolate.permute([0, 2, 3, 4, 1]).view(1, -1, emb_size)
            ref_latents = ref_latents + ref_pos_embedding_interpolate

            encoder_hidden_states = ref_latents

        if clip_encoder_hidden_states is not None:
            clip_encoder_hidden_states = self.clip_proj(clip_encoder_hidden_states)

            encoder_hidden_states = torch.concat([clip_encoder_hidden_states, ref_latents], dim=1)

        # 4. Transformer blocks
        for i, block in enumerate(self.transformer_blocks):
            if self.training and self.gradient_checkpointing:

                def create_custom_forward(module, return_dict=None):
                    def custom_forward(*inputs):
                        if return_dict is not None:
                            return module(*inputs, return_dict=return_dict)
                        else:
                            return module(*inputs)

                    return custom_forward

                ckpt_kwargs: Dict[str, Any] = {"use_reentrant": False} if is_torch_version(">=", "1.11.0") else {}
                hidden_states, encoder_hidden_states = torch.utils.checkpoint.checkpoint(
                    create_custom_forward(block),
                    hidden_states,
                    encoder_hidden_states,
                    temb,
                    image_rotary_emb,
                    **ckpt_kwargs,
                )
            else:
                hidden_states, encoder_hidden_states = block(
                    hidden_states=hidden_states,
                    encoder_hidden_states=encoder_hidden_states,
                    temb=temb,
                    image_rotary_emb=image_rotary_emb,
                )

        hidden_states = torch.cat([encoder_hidden_states, hidden_states], dim=1)
        hidden_states = self.norm_final(hidden_states)
        hidden_states = hidden_states[:, encoder_hidden_states.size()[1] :]

        # 5. Final block
        hidden_states = self.norm_out(hidden_states, temb=temb)
        hidden_states = self.proj_out(hidden_states)

        # 6. Unpatchify
        p = self.config.patch_size
        output = hidden_states.reshape(batch_size, video_length, height // p, width // p, channels, p, p)
        output = output.permute(0, 4, 1, 2, 5, 3, 6).flatten(5, 6).flatten(3, 4)

        if not return_dict:
            return (output,)
        return Transformer2DModelOutput(sample=output)

    @classmethod
    def from_pretrained_2d(
        cls, pretrained_model_path, subfolder=None, transformer_additional_kwargs={},
        low_cpu_mem_usage=False, torch_dtype=torch.bfloat16
    ):
        if subfolder is not None:
            pretrained_model_path = os.path.join(pretrained_model_path, subfolder)
        print(f"loaded 3D transformer's pretrained weights from {pretrained_model_path} ...")

        config_file = os.path.join(pretrained_model_path, 'config.json')
        if not os.path.isfile(config_file):
            raise RuntimeError(f"{config_file} does not exist")
        with open(config_file, "r") as f:
            config = json.load(f)

        from diffusers.utils import WEIGHTS_NAME
<<<<<<< HEAD

        model = cls.from_config(config, **transformer_additional_kwargs)
=======
>>>>>>> f419bf85
        model_file = os.path.join(pretrained_model_path, WEIGHTS_NAME)
        model_file_safetensors = model_file.replace(".bin", ".safetensors")

        if low_cpu_mem_usage:
            try:
                import re
                from diffusers.utils import is_accelerate_available
                from diffusers.models.modeling_utils import load_model_dict_into_meta
                if is_accelerate_available():
                    import accelerate
                
                # Instantiate model with empty weights
                with accelerate.init_empty_weights():
                    model = cls.from_config(config, **transformer_additional_kwargs)

                param_device = "cpu"
                from safetensors.torch import load_file, safe_open
                state_dict = load_file(model_file_safetensors)
                model._convert_deprecated_attention_blocks(state_dict)
                # move the params from meta device to cpu
                missing_keys = set(model.state_dict().keys()) - set(state_dict.keys())
                if len(missing_keys) > 0:
                    raise ValueError(
                        f"Cannot load {cls} from {pretrained_model_path} because the following keys are"
                        f" missing: \n {', '.join(missing_keys)}. \n Please make sure to pass"
                        " `low_cpu_mem_usage=False` and `device_map=None` if you want to randomly initialize"
                        " those weights or else make sure your checkpoint file is correct."
                    )

                unexpected_keys = load_model_dict_into_meta(
                    model,
                    state_dict,
                    device=param_device,
                    dtype=torch_dtype,
                    model_name_or_path=pretrained_model_path,
                )

                if cls._keys_to_ignore_on_load_unexpected is not None:
                    for pat in cls._keys_to_ignore_on_load_unexpected:
                        unexpected_keys = [k for k in unexpected_keys if re.search(pat, k) is None]

                if len(unexpected_keys) > 0:
                    print(
                        f"Some weights of the model checkpoint were not used when initializing {cls.__name__}: \n {[', '.join(unexpected_keys)]}"
                    )
                return model
            except Exception as e:
                print(
                    f"The low_cpu_mem_usage mode is not work because {e}. Use low_cpu_mem_usage=False instead."
                )

        model = cls.from_config(config, **transformer_additional_kwargs)
        if os.path.exists(model_file):
            state_dict = torch.load(model_file, map_location="cpu")
        elif os.path.exists(model_file_safetensors):
            from safetensors.torch import load_file, safe_open

            state_dict = load_file(model_file_safetensors)
        else:
            from safetensors.torch import load_file, safe_open

            model_files_safetensors = glob.glob(os.path.join(pretrained_model_path, "*.safetensors"))
            state_dict = {}
            for model_file_safetensors in model_files_safetensors:
                _state_dict = load_file(model_file_safetensors)
                for key in _state_dict:
                    state_dict[key] = _state_dict[key]

        if model.state_dict()['proj.weight'].size() != state_dict['proj.weight'].size():
            new_shape = model.state_dict()['proj.weight'].size()
            if len(new_shape) == 5:
                state_dict['proj.weight'] = state_dict['proj.weight'].unsqueeze(2).expand(new_shape).clone()
                state_dict['proj.weight'][:, :, :-1] = 0
            else:
                if model.state_dict()['proj.weight'].size()[1] > state_dict['proj.weight'].size()[1]:
                    model.state_dict()['proj.weight'][:, : state_dict['proj.weight'].size()[1], :, :] = state_dict['proj.weight']
                    model.state_dict()['proj.weight'][:, state_dict['proj.weight'].size()[1] :, :, :] = 0
                    state_dict['proj.weight'] = model.state_dict()['proj.weight']
                else:
                    model.state_dict()['proj.weight'][:, :, :, :] = state_dict['proj.weight'][:, : model.state_dict()['proj.weight'].size()[1], :, :]
                    state_dict['proj.weight'] = model.state_dict()['proj.weight']

        tmp_state_dict = {}
        for key in state_dict:
            if key in model.state_dict().keys() and model.state_dict()[key].size() == state_dict[key].size():
                tmp_state_dict[key] = state_dict[key]
            else:
                print(key, "Size don't match, skip")

        state_dict = tmp_state_dict

        m, u = model.load_state_dict(state_dict, strict=False)
        print(f"### missing keys: {len(m)}; \n### unexpected keys: {len(u)};")
        print(m)

        params = [p.numel() if "." in n else 0 for n, p in model.named_parameters()]
        print(f"### All Parameters: {sum(params) / 1e6} M")

        params = [p.numel() if "attn1." in n else 0 for n, p in model.named_parameters()]
        print(f"### attn1 Parameters: {sum(params) / 1e6} M")
<<<<<<< HEAD

        return model


class EasyAnimateTransformer3DModelCameraControl(ModelMixin, ConfigMixin):
    _supports_gradient_checkpointing = True

    @register_to_config
    def __init__(
        self,
        num_attention_heads: int = 30,
        attention_head_dim: int = 64,
        in_channels: Optional[int] = None,
        out_channels: Optional[int] = None,
        patch_size: Optional[int] = None,
        sample_width: int = 90,
        sample_height: int = 60,
        ref_channels: int = None,
        clip_channels: int = None,
        activation_fn: str = "gelu-approximate",
        timestep_activation_fn: str = "silu",
        freq_shift: int = 0,
        num_layers: int = 30,
        dropout: float = 0.0,
        time_embed_dim: int = 512,
        text_embed_dim: int = 4096,
        text_embed_dim_t5: int = 4096,
        norm_eps: float = 1e-5,
        norm_elementwise_affine: bool = True,
        flip_sin_to_cos: bool = True,
        time_position_encoding_type: str = "3d_rope",
        after_norm=False,
        resize_inpaint_mask_directly: bool = False,
        enable_clip_in_inpaint: bool = True,
        enable_text_attention_mask: bool = True,
        add_noise_in_inpaint_model: bool = False,
    ):
        super().__init__()
        self.num_heads = num_attention_heads
        self.inner_dim = num_attention_heads * attention_head_dim
        self.resize_inpaint_mask_directly = resize_inpaint_mask_directly
        self.patch_size = patch_size

        post_patch_height = sample_height // patch_size
        post_patch_width = sample_width // patch_size
        self.post_patch_height = post_patch_height
        self.post_patch_width = post_patch_width

        self.time_proj = Timesteps(self.inner_dim, flip_sin_to_cos, freq_shift)
        self.time_embedding = TimestepEmbedding(self.inner_dim, time_embed_dim, timestep_activation_fn)

        self.proj = nn.Conv2d(in_channels, self.inner_dim, kernel_size=(patch_size, patch_size), stride=patch_size, bias=True)
        self.text_proj = nn.Linear(text_embed_dim, self.inner_dim)
        self.text_proj_t5 = nn.Linear(text_embed_dim_t5, self.inner_dim)

        if ref_channels is not None:
            self.ref_proj = nn.Conv2d(ref_channels, self.inner_dim, kernel_size=(patch_size, patch_size), stride=patch_size, bias=True)
            ref_pos_embedding = get_2d_sincos_pos_embed(self.inner_dim, (post_patch_height, post_patch_width))
            ref_pos_embedding = torch.from_numpy(ref_pos_embedding)
            self.register_buffer("ref_pos_embedding", ref_pos_embedding, persistent=False)

        if clip_channels is not None:
            self.clip_proj = nn.Linear(clip_channels, self.inner_dim)

        self.transformer_blocks = nn.ModuleList(
            [
                EasyAnimateDiTBlock(
                    dim=self.inner_dim,
                    num_attention_heads=num_attention_heads,
                    attention_head_dim=attention_head_dim,
                    time_embed_dim=time_embed_dim,
                    dropout=dropout,
                    activation_fn=activation_fn,
                    norm_elementwise_affine=norm_elementwise_affine,
                    norm_eps=norm_eps,
                    after_norm=after_norm,
                )
                for _ in range(num_layers)
            ]
        )
        self.norm_final = nn.LayerNorm(self.inner_dim, norm_eps, norm_elementwise_affine)

        # 5. Output blocks
        self.norm_out = AdaLayerNorm(
            embedding_dim=time_embed_dim,
            output_dim=2 * self.inner_dim,
            norm_elementwise_affine=norm_elementwise_affine,
            norm_eps=norm_eps,
            chunk_dim=1,
        )
        self.proj_out = nn.Linear(self.inner_dim, patch_size * patch_size * out_channels)

        self.gradient_checkpointing = False

    def _set_gradient_checkpointing(self, module, value=False):
        self.gradient_checkpointing = value

    def forward(
        self,
        hidden_states,
        timestep,
        timestep_cond=None,
        encoder_hidden_states: Optional[torch.Tensor] = None,
        image_rotary_emb: Optional[torch.Tensor] = None,
        return_dict=True,
    ):
        batch_size, channels, video_length, height, width = hidden_states.size()

        # 1. Time embedding
        temb = self.time_proj(timestep).to(dtype=hidden_states.dtype)
        temb = self.time_embedding(temb, timestep_cond)

        # 2. Patch embedding
        hidden_states = rearrange(hidden_states, "b c f h w ->(b f) c h w")
        hidden_states = self.proj(hidden_states)
        hidden_states = rearrange(hidden_states, "(b f) c h w -> b c f h w", f=video_length, h=height // self.patch_size, w=width // self.patch_size)
        hidden_states = hidden_states.flatten(2).transpose(1, 2)

        # 4. Transformer blocks
        for i, block in enumerate(self.transformer_blocks):
            if self.training and self.gradient_checkpointing:

                def create_custom_forward(module, return_dict=None):
                    def custom_forward(*inputs):
                        if return_dict is not None:
                            return module(*inputs, return_dict=return_dict)
                        else:
                            return module(*inputs)

                    return custom_forward

                ckpt_kwargs: Dict[str, Any] = {"use_reentrant": False} if is_torch_version(">=", "1.11.0") else {}
                hidden_states, encoder_hidden_states = torch.utils.checkpoint.checkpoint(
                    create_custom_forward(block),
                    hidden_states,
                    encoder_hidden_states,
                    temb,
                    image_rotary_emb,
                    **ckpt_kwargs,
                )
            else:
                hidden_states, encoder_hidden_states = block(
                    hidden_states=hidden_states,
                    encoder_hidden_states=encoder_hidden_states,
                    temb=temb,
                    image_rotary_emb=image_rotary_emb,
                )

        hidden_states = torch.cat([encoder_hidden_states, hidden_states], dim=1)
        hidden_states = self.norm_final(hidden_states)
        hidden_states = hidden_states[:, encoder_hidden_states.size()[1] :]

        # 5. Final block
        hidden_states = self.norm_out(hidden_states, temb=temb)
        hidden_states = self.proj_out(hidden_states)

        # 6. Unpatchify
        p = self.config.patch_size
        output = hidden_states.reshape(batch_size, video_length, height // p, width // p, channels, p, p)
        output = output.permute(0, 4, 1, 2, 5, 3, 6).flatten(5, 6).flatten(3, 4)

        if not return_dict:
            return (output,)
        return Transformer2DModelOutput(sample=output)

    @classmethod
    def from_pretrained_2d(cls, pretrained_model_path, subfolder=None, transformer_additional_kwargs={}):
        if subfolder is not None:
            pretrained_model_path = os.path.join(pretrained_model_path, subfolder)
        print(f"loaded 3D transformer's pretrained weights from {pretrained_model_path} ...")

        config_file = os.path.join(pretrained_model_path, 'config.json')
        if not os.path.isfile(config_file):
            raise RuntimeError(f"{config_file} does not exist")
        with open(config_file, "r") as f:
            config = json.load(f)

        from diffusers.utils import WEIGHTS_NAME

        model = cls.from_config(config, **transformer_additional_kwargs)
        model_file = os.path.join(pretrained_model_path, WEIGHTS_NAME)
        model_file_safetensors = model_file.replace(".bin", ".safetensors")
        if os.path.exists(model_file):
            state_dict = torch.load(model_file, map_location="cpu")
        elif os.path.exists(model_file_safetensors):
            from safetensors.torch import load_file, safe_open

            state_dict = load_file(model_file_safetensors)
        else:
            from safetensors.torch import load_file, safe_open

            model_files_safetensors = glob.glob(os.path.join(pretrained_model_path, "*.safetensors"))
            state_dict = {}
            for model_file_safetensors in model_files_safetensors:
                _state_dict = load_file(model_file_safetensors)
                for key in _state_dict:
                    state_dict[key] = _state_dict[key]

        if model.state_dict()['proj.weight'].size() != state_dict['proj.weight'].size():
            new_shape = model.state_dict()['proj.weight'].size()
            if len(new_shape) == 5:
                state_dict['proj.weight'] = state_dict['proj.weight'].unsqueeze(2).expand(new_shape).clone()
                state_dict['proj.weight'][:, :, :-1] = 0
            else:
                if model.state_dict()['proj.weight'].size()[1] > state_dict['proj.weight'].size()[1]:
                    model.state_dict()['proj.weight'][:, : state_dict['proj.weight'].size()[1], :, :] = state_dict['proj.weight']
                    model.state_dict()['proj.weight'][:, state_dict['proj.weight'].size()[1] :, :, :] = 0
                    state_dict['proj.weight'] = model.state_dict()['proj.weight']
                else:
                    model.state_dict()['proj.weight'][:, :, :, :] = state_dict['proj.weight'][:, : model.state_dict()['proj.weight'].size()[1], :, :]
                    state_dict['proj.weight'] = model.state_dict()['proj.weight']

        tmp_state_dict = {}
        for key in state_dict:
            if key in model.state_dict().keys() and model.state_dict()[key].size() == state_dict[key].size():
                tmp_state_dict[key] = state_dict[key]
            else:
                print(key, "Size don't match, skip")

        state_dict = tmp_state_dict

        m, u = model.load_state_dict(state_dict, strict=False)
        print(f"### missing keys: {len(m)}; \n### unexpected keys: {len(u)};")
        print(m)

        params = [p.numel() if "." in n else 0 for n, p in model.named_parameters()]
        print(f"### All Parameters: {sum(params) / 1e6} M")

        params = [p.numel() if "attn1." in n else 0 for n, p in model.named_parameters()]
        print(f"### attn1 Parameters: {sum(params) / 1e6} M")

=======
        
        model = model.to(torch_dtype)
>>>>>>> f419bf85
        return model<|MERGE_RESOLUTION|>--- conflicted
+++ resolved
@@ -610,10 +610,7 @@
         return Transformer3DModelOutput(sample=output)
 
     @classmethod
-    def from_pretrained_2d(
-        cls, pretrained_model_path, subfolder=None, patch_size=2, transformer_additional_kwargs={},
-        low_cpu_mem_usage=False, torch_dtype=torch.bfloat16
-    ):
+    def from_pretrained_2d(cls, pretrained_model_path, subfolder=None, patch_size=2, transformer_additional_kwargs={}, low_cpu_mem_usage=False, torch_dtype=torch.bfloat16):
         if subfolder is not None:
             pretrained_model_path = os.path.join(pretrained_model_path, subfolder)
         print(f"loaded 3D transformer's pretrained weights from {pretrained_model_path} ...")
@@ -625,11 +622,7 @@
             config = json.load(f)
 
         from diffusers.utils import WEIGHTS_NAME
-<<<<<<< HEAD
-
-        model = cls.from_config(config, **transformer_additional_kwargs)
-=======
->>>>>>> f419bf85
+
         model_file = os.path.join(pretrained_model_path, WEIGHTS_NAME)
         model_file_safetensors = model_file.replace(".bin", ".safetensors")
 
@@ -638,15 +631,17 @@
                 import re
                 from diffusers.utils import is_accelerate_available
                 from diffusers.models.modeling_utils import load_model_dict_into_meta
+
                 if is_accelerate_available():
                     import accelerate
-                
+
                 # Instantiate model with empty weights
                 with accelerate.init_empty_weights():
                     model = cls.from_config(config, **transformer_additional_kwargs)
 
                 param_device = "cpu"
                 from safetensors.torch import load_file, safe_open
+
                 state_dict = load_file(model_file_safetensors)
                 model._convert_deprecated_attention_blocks(state_dict)
                 # move the params from meta device to cpu
@@ -672,14 +667,10 @@
                         unexpected_keys = [k for k in unexpected_keys if re.search(pat, k) is None]
 
                 if len(unexpected_keys) > 0:
-                    print(
-                        f"Some weights of the model checkpoint were not used when initializing {cls.__name__}: \n {[', '.join(unexpected_keys)]}"
-                    )
+                    print(f"Some weights of the model checkpoint were not used when initializing {cls.__name__}: \n {[', '.join(unexpected_keys)]}")
                 return model
             except Exception as e:
-                print(
-                    f"The low_cpu_mem_usage mode is not work because {e}. Use low_cpu_mem_usage=False instead."
-                )
+                print(f"The low_cpu_mem_usage mode is not work because {e}. Use low_cpu_mem_usage=False instead.")
 
         model = cls.from_config(config, **transformer_additional_kwargs)
         if os.path.exists(model_file):
@@ -689,21 +680,15 @@
 
             state_dict = load_file(model_file_safetensors)
         else:
-<<<<<<< HEAD
-            if not os.path.isfile(model_file):
-                raise RuntimeError(f"{model_file} does not exist")
-            state_dict = torch.load(model_file, map_location="cpu")
-
-=======
             from safetensors.torch import load_file, safe_open
+
             model_files_safetensors = glob.glob(os.path.join(pretrained_model_path, "*.safetensors"))
             state_dict = {}
             for model_file_safetensors in model_files_safetensors:
                 _state_dict = load_file(model_file_safetensors)
                 for key in _state_dict:
                     state_dict[key] = _state_dict[key]
-        
->>>>>>> f419bf85
+
         if model.state_dict()['pos_embed.proj.weight'].size() != state_dict['pos_embed.proj.weight'].size():
             new_shape = model.state_dict()['pos_embed.proj.weight'].size()
             if len(new_shape) == 5:
@@ -735,12 +720,8 @@
 
         params = [p.numel() if "attn_temporal." in n else 0 for n, p in model.named_parameters()]
         print(f"### Attn temporal Parameters: {sum(params) / 1e6} M")
-<<<<<<< HEAD
-
-=======
-        
+
         model = model.to(torch_dtype)
->>>>>>> f419bf85
         return model
 
 
@@ -1116,10 +1097,7 @@
         return Transformer2DModelOutput(sample=output)
 
     @classmethod
-    def from_pretrained_2d(
-        cls, pretrained_model_path, subfolder=None, transformer_additional_kwargs={},
-        low_cpu_mem_usage=False, torch_dtype=torch.bfloat16
-    ):
+    def from_pretrained_2d(cls, pretrained_model_path, subfolder=None, transformer_additional_kwargs={}, low_cpu_mem_usage=False, torch_dtype=torch.bfloat16):
         if subfolder is not None:
             pretrained_model_path = os.path.join(pretrained_model_path, subfolder)
         print(f"loaded 3D transformer's pretrained weights from {pretrained_model_path} ...")
@@ -1131,11 +1109,7 @@
             config = json.load(f)
 
         from diffusers.utils import WEIGHTS_NAME
-<<<<<<< HEAD
-
-        model = cls.from_config(config, **transformer_additional_kwargs)
-=======
->>>>>>> f419bf85
+
         model_file = os.path.join(pretrained_model_path, WEIGHTS_NAME)
         model_file_safetensors = model_file.replace(".bin", ".safetensors")
 
@@ -1144,15 +1118,17 @@
                 import re
                 from diffusers.utils import is_accelerate_available
                 from diffusers.models.modeling_utils import load_model_dict_into_meta
+
                 if is_accelerate_available():
                     import accelerate
-                
+
                 # Instantiate model with empty weights
                 with accelerate.init_empty_weights():
                     model = cls.from_config(config, **transformer_additional_kwargs)
 
                 param_device = "cpu"
                 from safetensors.torch import load_file, safe_open
+
                 state_dict = load_file(model_file_safetensors)
                 model._convert_deprecated_attention_blocks(state_dict)
                 # move the params from meta device to cpu
@@ -1178,14 +1154,10 @@
                         unexpected_keys = [k for k in unexpected_keys if re.search(pat, k) is None]
 
                 if len(unexpected_keys) > 0:
-                    print(
-                        f"Some weights of the model checkpoint were not used when initializing {cls.__name__}: \n {[', '.join(unexpected_keys)]}"
-                    )
+                    print(f"Some weights of the model checkpoint were not used when initializing {cls.__name__}: \n {[', '.join(unexpected_keys)]}")
                 return model
             except Exception as e:
-                print(
-                    f"The low_cpu_mem_usage mode is not work because {e}. Use low_cpu_mem_usage=False instead."
-                )
+                print(f"The low_cpu_mem_usage mode is not work because {e}. Use low_cpu_mem_usage=False instead.")
 
         model = cls.from_config(config, **transformer_additional_kwargs)
         if os.path.exists(model_file):
@@ -1195,21 +1167,15 @@
 
             state_dict = load_file(model_file_safetensors)
         else:
-<<<<<<< HEAD
-            if not os.path.isfile(model_file):
-                raise RuntimeError(f"{model_file} does not exist")
-            state_dict = torch.load(model_file, map_location="cpu")
-
-=======
             from safetensors.torch import load_file, safe_open
+
             model_files_safetensors = glob.glob(os.path.join(pretrained_model_path, "*.safetensors"))
             state_dict = {}
             for model_file_safetensors in model_files_safetensors:
                 _state_dict = load_file(model_file_safetensors)
                 for key in _state_dict:
                     state_dict[key] = _state_dict[key]
-        
->>>>>>> f419bf85
+
         if model.state_dict()['pos_embed.proj.weight'].size() != state_dict['pos_embed.proj.weight'].size():
             new_shape = model.state_dict()['pos_embed.proj.weight'].size()
             if len(new_shape) == 5:
@@ -1257,12 +1223,8 @@
 
         params = [p.numel() if "attn1." in n else 0 for n, p in model.named_parameters()]
         print(f"### attn1 Parameters: {sum(params) / 1e6} M")
-<<<<<<< HEAD
-
-=======
-        
+
         model = model.to(torch_dtype)
->>>>>>> f419bf85
         return model
 
 
@@ -1339,10 +1301,7 @@
                     norm_elementwise_affine=norm_elementwise_affine,
                     norm_eps=norm_eps,
                     after_norm=after_norm,
-<<<<<<< HEAD
-=======
                     is_mmdit_block=True if _ < mmdit_layers else False,
->>>>>>> f419bf85
                 )
                 for _ in range(num_layers)
             ]
@@ -1476,10 +1435,7 @@
         return Transformer2DModelOutput(sample=output)
 
     @classmethod
-    def from_pretrained_2d(
-        cls, pretrained_model_path, subfolder=None, transformer_additional_kwargs={},
-        low_cpu_mem_usage=False, torch_dtype=torch.bfloat16
-    ):
+    def from_pretrained_2d(cls, pretrained_model_path, subfolder=None, transformer_additional_kwargs={}, low_cpu_mem_usage=False, torch_dtype=torch.bfloat16):
         if subfolder is not None:
             pretrained_model_path = os.path.join(pretrained_model_path, subfolder)
         print(f"loaded 3D transformer's pretrained weights from {pretrained_model_path} ...")
@@ -1491,11 +1447,8 @@
             config = json.load(f)
 
         from diffusers.utils import WEIGHTS_NAME
-<<<<<<< HEAD
 
         model = cls.from_config(config, **transformer_additional_kwargs)
-=======
->>>>>>> f419bf85
         model_file = os.path.join(pretrained_model_path, WEIGHTS_NAME)
         model_file_safetensors = model_file.replace(".bin", ".safetensors")
 
@@ -1504,15 +1457,17 @@
                 import re
                 from diffusers.utils import is_accelerate_available
                 from diffusers.models.modeling_utils import load_model_dict_into_meta
+
                 if is_accelerate_available():
                     import accelerate
-                
+
                 # Instantiate model with empty weights
                 with accelerate.init_empty_weights():
                     model = cls.from_config(config, **transformer_additional_kwargs)
 
                 param_device = "cpu"
                 from safetensors.torch import load_file, safe_open
+
                 state_dict = load_file(model_file_safetensors)
                 model._convert_deprecated_attention_blocks(state_dict)
                 # move the params from meta device to cpu
@@ -1538,14 +1493,10 @@
                         unexpected_keys = [k for k in unexpected_keys if re.search(pat, k) is None]
 
                 if len(unexpected_keys) > 0:
-                    print(
-                        f"Some weights of the model checkpoint were not used when initializing {cls.__name__}: \n {[', '.join(unexpected_keys)]}"
-                    )
+                    print(f"Some weights of the model checkpoint were not used when initializing {cls.__name__}: \n {[', '.join(unexpected_keys)]}")
                 return model
             except Exception as e:
-                print(
-                    f"The low_cpu_mem_usage mode is not work because {e}. Use low_cpu_mem_usage=False instead."
-                )
+                print(f"The low_cpu_mem_usage mode is not work because {e}. Use low_cpu_mem_usage=False instead.")
 
         model = cls.from_config(config, **transformer_additional_kwargs)
         if os.path.exists(model_file):
@@ -1596,7 +1547,6 @@
 
         params = [p.numel() if "attn1." in n else 0 for n, p in model.named_parameters()]
         print(f"### attn1 Parameters: {sum(params) / 1e6} M")
-<<<<<<< HEAD
 
         return model
 
@@ -1763,7 +1713,7 @@
         return Transformer2DModelOutput(sample=output)
 
     @classmethod
-    def from_pretrained_2d(cls, pretrained_model_path, subfolder=None, transformer_additional_kwargs={}):
+    def from_pretrained_2d(cls, pretrained_model_path, subfolder=None, transformer_additional_kwargs={}, low_cpu_mem_usage=False, torch_dtype=torch.bfloat16):
         if subfolder is not None:
             pretrained_model_path = os.path.join(pretrained_model_path, subfolder)
         print(f"loaded 3D transformer's pretrained weights from {pretrained_model_path} ...")
@@ -1779,6 +1729,54 @@
         model = cls.from_config(config, **transformer_additional_kwargs)
         model_file = os.path.join(pretrained_model_path, WEIGHTS_NAME)
         model_file_safetensors = model_file.replace(".bin", ".safetensors")
+
+        if low_cpu_mem_usage:
+            try:
+                import re
+                from diffusers.utils import is_accelerate_available
+                from diffusers.models.modeling_utils import load_model_dict_into_meta
+
+                if is_accelerate_available():
+                    import accelerate
+
+                # Instantiate model with empty weights
+                with accelerate.init_empty_weights():
+                    model = cls.from_config(config, **transformer_additional_kwargs)
+
+                param_device = "cpu"
+                from safetensors.torch import load_file, safe_open
+
+                state_dict = load_file(model_file_safetensors)
+                model._convert_deprecated_attention_blocks(state_dict)
+                # move the params from meta device to cpu
+                missing_keys = set(model.state_dict().keys()) - set(state_dict.keys())
+                if len(missing_keys) > 0:
+                    raise ValueError(
+                        f"Cannot load {cls} from {pretrained_model_path} because the following keys are"
+                        f" missing: \n {', '.join(missing_keys)}. \n Please make sure to pass"
+                        " `low_cpu_mem_usage=False` and `device_map=None` if you want to randomly initialize"
+                        " those weights or else make sure your checkpoint file is correct."
+                    )
+
+                unexpected_keys = load_model_dict_into_meta(
+                    model,
+                    state_dict,
+                    device=param_device,
+                    dtype=torch_dtype,
+                    model_name_or_path=pretrained_model_path,
+                )
+
+                if cls._keys_to_ignore_on_load_unexpected is not None:
+                    for pat in cls._keys_to_ignore_on_load_unexpected:
+                        unexpected_keys = [k for k in unexpected_keys if re.search(pat, k) is None]
+
+                if len(unexpected_keys) > 0:
+                    print(f"Some weights of the model checkpoint were not used when initializing {cls.__name__}: \n {[', '.join(unexpected_keys)]}")
+                return model
+            except Exception as e:
+                print(f"The low_cpu_mem_usage mode is not work because {e}. Use low_cpu_mem_usage=False instead.")
+
+        model = cls.from_config(config, **transformer_additional_kwargs)
         if os.path.exists(model_file):
             state_dict = torch.load(model_file, map_location="cpu")
         elif os.path.exists(model_file_safetensors):
@@ -1828,8 +1826,5 @@
         params = [p.numel() if "attn1." in n else 0 for n, p in model.named_parameters()]
         print(f"### attn1 Parameters: {sum(params) / 1e6} M")
 
-=======
-        
         model = model.to(torch_dtype)
->>>>>>> f419bf85
         return model